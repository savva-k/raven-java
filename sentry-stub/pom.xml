<?xml version="1.0" encoding="UTF-8"?>
<project xmlns="http://maven.apache.org/POM/4.0.0" xmlns:xsi="http://www.w3.org/2001/XMLSchema-instance" xsi:schemaLocation="http://maven.apache.org/POM/4.0.0 http://maven.apache.org/xsd/maven-4.0.0.xsd">
    <modelVersion>4.0.0</modelVersion>

    <parent>
        <groupId>net.kencochrane.raven</groupId>
        <artifactId>raven-all</artifactId>
<<<<<<< HEAD
        <version>3.1.1-SNAPSHOT</version>
=======
        <version>4.1.1-SNAPSHOT</version>
>>>>>>> e3170a7f
    </parent>

    <artifactId>sentry-stub</artifactId>
    <packaging>war</packaging>

    <name>Sentry stub</name>
    <description>Stub for tests against a Sentry server.</description>

    <dependencies>
        <dependency>
            <groupId>com.google.guava</groupId>
            <artifactId>guava</artifactId>
        </dependency>
        <dependency>
            <groupId>com.fasterxml.jackson.core</groupId>
            <artifactId>jackson-core</artifactId>
        </dependency>
        <dependency>
            <groupId>com.fasterxml.jackson.core</groupId>
            <artifactId>jackson-annotations</artifactId>
        </dependency>
        <dependency>
            <groupId>com.fasterxml.jackson.core</groupId>
            <artifactId>jackson-databind</artifactId>
        </dependency>
        <dependency>
            <groupId>javax.servlet</groupId>
            <artifactId>javax.servlet-api</artifactId>
            <scope>provided</scope>
        </dependency>
    </dependencies>
</project><|MERGE_RESOLUTION|>--- conflicted
+++ resolved
@@ -5,11 +5,7 @@
     <parent>
         <groupId>net.kencochrane.raven</groupId>
         <artifactId>raven-all</artifactId>
-<<<<<<< HEAD
         <version>3.1.1-SNAPSHOT</version>
-=======
-        <version>4.1.1-SNAPSHOT</version>
->>>>>>> e3170a7f
     </parent>
 
     <artifactId>sentry-stub</artifactId>
