--- conflicted
+++ resolved
@@ -10,11 +10,7 @@
 
     <groupId>net.kencochrane.raven</groupId>
     <artifactId>raven-all</artifactId>
-<<<<<<< HEAD
     <version>3.1.1-SNAPSHOT</version>
-=======
-    <version>4.1.1-SNAPSHOT</version>
->>>>>>> e3170a7f
     <packaging>pom</packaging>
 
     <name>Raven-Java</name>
