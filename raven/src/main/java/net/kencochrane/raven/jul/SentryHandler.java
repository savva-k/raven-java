package net.kencochrane.raven.jul;

import net.kencochrane.raven.Raven;
import net.kencochrane.raven.RavenFactory;
import net.kencochrane.raven.dsn.Dsn;
import net.kencochrane.raven.event.Event;
import net.kencochrane.raven.event.EventBuilder;
import net.kencochrane.raven.event.interfaces.ExceptionInterface;
import net.kencochrane.raven.event.interfaces.MessageInterface;
import net.kencochrane.raven.event.interfaces.StackTraceInterface;

import java.io.IOException;
import java.util.ArrayList;
import java.util.Date;
import java.util.List;
import java.util.logging.*;

/**
 * Logging handler in charge of sending the java.util.logging records to a Sentry server.
 */
public class SentryHandler extends Handler {
    /**
     * Current instance of {@link Raven}.
     *
     * @see #initRaven()
     */
    protected Raven raven;
    /**
     * DSN property of the appender.
     * <p>
     * Might be null in which case the DSN should be detected automatically.
     * </p>
     */
    protected String dsn;
    /**
     * Name of the {@link RavenFactory} being used.
     * <p>
     * Might be null in which case the factory should be defined automatically.
     * </p>
     */
    protected String ravenFactory;
    private final boolean propagateClose;
    private boolean guard = false;

    public SentryHandler() {
        propagateClose = true;
        retrieveProperties();
    }

    public SentryHandler(Raven raven) {
        this(raven, false);
    }

    public SentryHandler(Raven raven, boolean propagateClose) {
        this.raven = raven;
        this.propagateClose = propagateClose;
    }

    /**
     * Transforms a {@link Level} into an {@link Event.Level}.
     *
     * @param level original level as defined in JUL.
     * @return log level used within raven.
     */
    protected static Event.Level getLevel(Level level) {
        if (level.intValue() >= Level.SEVERE.intValue())
            return Event.Level.ERROR;
        else if (level.intValue() >= Level.WARNING.intValue())
            return Event.Level.WARNING;
        else if (level.intValue() >= Level.INFO.intValue())
            return Event.Level.INFO;
        else if (level.intValue() >= Level.ALL.intValue())
            return Event.Level.DEBUG;
        else return null;
    }

    /**
     * Extracts message parameters into a List of Strings.
     * <p>
     * null parameters are kept as null.
     * </p>
     *
     * @param parameters parameters provided to the logging system.
     * @return the parameters formatted as Strings in a List.
     */
    protected static List<String> formatMessageParameters(Object[] parameters) {
        List<String> formattedParameters = new ArrayList<String>(parameters.length);
        for (Object parameter : parameters)
            formattedParameters.add((parameter != null) ? parameter.toString() : null);
        return formattedParameters;
    }

    /**
     * Retrieves the properties of the logger.
     */
    protected void retrieveProperties() {
        LogManager manager = LogManager.getLogManager();
        dsn = manager.getProperty(SentryHandler.class.getName() + ".dsn");
        ravenFactory = manager.getProperty(SentryHandler.class.getName() + ".ravenFactory");
    }

    @Override
    public synchronized void publish(LogRecord record) {
        // Do not log the event if the current thread has been spawned by raven or if the event has been created during
        // the logging of an other event.
        if (!isLoggable(record) || Raven.RAVEN_THREAD.get() || guard)
            return;

        try {
            guard = true;
            if (raven == null)
                initRaven();
            Event event = buildEvent(record);
            raven.sendEvent(event);
        } finally {
            guard = false;
        }
    }

    /**
     * Initialises the Raven instance.
     */
    protected void initRaven() {
        try {
            if (dsn == null)
                dsn = Dsn.dsnLookup();

            raven = RavenFactory.ravenInstance(new Dsn(dsn), ravenFactory);
        } catch (Exception e) {
            reportError("An exception occurred during the creation of a raven instance", e, ErrorManager.OPEN_FAILURE);
        }
    }

    /**
     * Builds an Event based on the log record.
     *
     * @param record Log generated.
     * @return Event containing details provided by the logging system.
     */
    protected Event buildEvent(LogRecord record) {
        EventBuilder eventBuilder = new EventBuilder()
                .setLevel(getLevel(record.getLevel()))
                .setTimestamp(new Date(record.getMillis()))
                .setLogger(record.getLoggerName());

        if (record.getSourceClassName() != null && record.getSourceMethodName() != null) {
            StackTraceElement fakeFrame = new StackTraceElement(record.getSourceClassName(),
                    record.getSourceMethodName(), null, -1);
            eventBuilder.setCulprit(fakeFrame);
        } else {
            eventBuilder.setCulprit(record.getLoggerName());
        }

        if (record.getThrown() != null) {
            Throwable throwable = record.getThrown();
            eventBuilder.addSentryInterface(new ExceptionInterface(throwable))
                    .addSentryInterface(new StackTraceInterface(throwable));

            if (throwable.getCause() != null && throwable.getCause() != throwable)
                // As the checksum is based on the stacktrace and the stacktrace contains the message of the parent
                // exceptions, manually generate a checksum to allow groups to work properly.
                // No need to do that if exceptions aren't chained.
                eventBuilder.generateChecksum(buildStackTrace(throwable));
        }

        if (record.getParameters() != null) {
            eventBuilder.addSentryInterface(new MessageInterface(record.getMessage(),
                    formatMessageParameters(record.getParameters())));
        } else {
            eventBuilder.setMessage(record.getMessage());
        }

        raven.runBuilderHelpers(eventBuilder);
        return eventBuilder.build();
    }

<<<<<<< HEAD
    private String buildStackTrace(Throwable e) {
        StringBuilder sb = new StringBuilder();
        do {
            for (StackTraceElement stackTraceElement : e.getStackTrace()) {
                sb.append(stackTraceElement.getClassName())
                        .append(stackTraceElement.getMethodName())
                        .append(stackTraceElement.getFileName())
                        .append(stackTraceElement.getLineNumber())
                        .append('\n');
            }
        } while (e.getCause() != e && e.getCause() != null);

        return sb.toString();
    }

    private void start() {
        if (raven != null)
            return;

        LogManager manager = LogManager.getLogManager();
        String dsn = manager.getProperty(SentryHandler.class.getName() + ".dsn");
        String ravenFactory = manager.getProperty(SentryHandler.class.getName() + ".ravenFactory");

        if (dsn == null)
            dsn = Dsn.dsnLookup();

        raven = RavenFactory.ravenInstance(new Dsn(dsn), ravenFactory);
    }

=======
>>>>>>> 7d658c42
    @Override
    public void flush() {
    }

    @Override
    public void close() throws SecurityException {
        try {
            if (propagateClose)
                raven.getConnection().close();
        } catch (IOException e) {
            reportError("An exception occurred while closing the raven connection", e, ErrorManager.CLOSE_FAILURE);
        }
    }
}<|MERGE_RESOLUTION|>--- conflicted
+++ resolved
@@ -174,7 +174,6 @@
         return eventBuilder.build();
     }
 
-<<<<<<< HEAD
     private String buildStackTrace(Throwable e) {
         StringBuilder sb = new StringBuilder();
         do {
@@ -190,22 +189,6 @@
         return sb.toString();
     }
 
-    private void start() {
-        if (raven != null)
-            return;
-
-        LogManager manager = LogManager.getLogManager();
-        String dsn = manager.getProperty(SentryHandler.class.getName() + ".dsn");
-        String ravenFactory = manager.getProperty(SentryHandler.class.getName() + ".ravenFactory");
-
-        if (dsn == null)
-            dsn = Dsn.dsnLookup();
-
-        raven = RavenFactory.ravenInstance(new Dsn(dsn), ravenFactory);
-    }
-
-=======
->>>>>>> 7d658c42
     @Override
     public void flush() {
     }
